--- conflicted
+++ resolved
@@ -24,11 +24,7 @@
         "Average Precision": AveragePrecision,
         "Log Loss": LogLoss,
         "Mean Squared Error": MeanSquaredError,
-<<<<<<< HEAD
         "R squared": RSquared,
-=======
-        "R Squared": RSquared,
->>>>>>> 24266661
         "Mean Absolute Error": MeanAbsoluteError
     }
     if name in metric_classes:
@@ -56,21 +52,9 @@
     '''def evaluate(self, predictions: np.ndarray,
             ground_truth: np.ndarray) -> float:
         """Alias for calling the metric as a function."""
-<<<<<<< HEAD
         if ground_truth.ndim > 1 and ground_truth.shape[1] == 2:
             ground_truth = ground_truth.ravel()
         return self.__call__(predictions, ground_truth)'''
-=======
-        """if not isinstance(ground_truth, np.ndarray):
-            raise ValueError("y_true must be a numpy array")
-        if not isinstance(predictions, np.ndarray):
-            raise ValueError("y_pred must be a numpy array")
-        ground_truth, predictions = ground_truth.squeeze(), predictions.squeeze()
-        if ground_truth.shape != predictions.shape:
-            print(ground_truth.shape, predictions.shape, ground_truth, predictionsd)
-            raise ValueError("y_true and y_pred must have the same size")"""
-        return self.__call__(ground_truth, predictions)
->>>>>>> 24266661
 
 # Metrics for Classification
 
